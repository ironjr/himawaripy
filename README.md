--- conflicted
+++ resolved
@@ -16,19 +16,9 @@
 * Pantheon
 * LXDE
 * OS X
-<<<<<<< HEAD
 * GNOME 3
 * Cinnamon 2.8.8
-
-### Not Tested
-
 * KDE
-=======
-* KDE
-
-### Not Tested
-* GNOME 3
->>>>>>> 3fadf00c
 
 ### Not Supported
 * any other desktop environments that are not mentioned above.
