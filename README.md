--- conflicted
+++ resolved
@@ -33,12 +33,6 @@
 You can also change the path of the latest picture, which is by default
 `~/.himawari/himawari-latest.png`, by changing the `output_file` variable.
 
-<<<<<<< HEAD
-## Installation
-Make sure that you have [pillow](https://python-pillow.github.io/), dateutil, pytz, datetime, tzlocal installed:
-
-    pip3 install pillow python-dateutil pytz datetime tzlocal
-=======
 ### xfce4
 
 On xfce4, you can set which displays you want to change the background of using
@@ -55,7 +49,6 @@
     file=/home/USERNAME/.himawari/himawari-latest.png
     mode=4
     bgcolor=#000000
->>>>>>> 073a2770
 
 ## Installation
 
@@ -63,22 +56,9 @@
     git clone https://github.com/boramalper/himawaripy.git
 
     # configure
-<<<<<<< HEAD
-    cd ~/himawaripy
-    vi himawaripy.py
-
-    # test whether it's working
-    ./himawaripy.py
-
-    # set up a cronjob
-    crontab -e
-    # Add the line:
-    */10 * * * * /home/USERNAME/himawaripy/himawaripy.py
-
-=======
     cd ~/himawaripy/
     vi himawaripy/config.py
-    
+
     # install
     sudo python3 setup.py install
 
@@ -89,26 +69,25 @@
     which -- himawaripy
 
     # Set himawaripy to be called periodically
-    
+
         ## Either set up a cronjob
             crontab -e
-            
+
             ### Add the line:
             */10 * * * * <INSTALLATION_PATH>
-    
+
         ## OR, alternatively use the provided systemd timer
-        
+
             ### Configure
             vi systemd/himawaripy.service
             # Replace "<INSTALLATION_PATH>" with the output of the aforementioned command.
-            
+
             ### Copy systemd configuration
             cp systemd/himawaripy.{service,timer} $HOME/.config/systemd/user/
-            
+
             ### Enable and start the timer
             systemctl --user enable --now himawaripy.timer
-        
->>>>>>> 073a2770
+
 ### For KDE Users
 > So the issue here is that KDE does not support changing the desktop wallpaper
 > from the commandline, but it does support polling a directory for file changes
